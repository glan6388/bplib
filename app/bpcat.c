/*
 * NASA Docket No. GSC-18,587-1 and identified as “The Bundle Protocol Core Flight
 * System Application (BP) v6.5”
 *
 * Copyright © 2020 United States Government as represented by the Administrator of
 * the National Aeronautics and Space Administration. All Rights Reserved.
 * Licensed under the Apache License, Version 2.0 (the "License");
 * you may not use this file except in compliance with the License.
 * You may obtain a copy of the License at
 *
 * http://www.apache.org/licenses/LICENSE-2.0
 *
 * Unless required by applicable law or agreed to in writing, software
 * distributed under the License is distributed on an "AS IS" BASIS,
 * WITHOUT WARRANTIES OR CONDITIONS OF ANY KIND, either express or implied.
 * See the License for the specific language governing permissions and
 * limitations under the License.
 *
 */

/*************************************************************************
 * Includes
 *************************************************************************/

#include <stdint.h>
#include <stdbool.h>
#include <stdio.h>
#include <stdlib.h>
#include <signal.h>
#include <pthread.h>
#include <unistd.h>
#include <errno.h>
#include <string.h>
#include <getopt.h>
#include <poll.h>
#include <fcntl.h>
#include <ctype.h>
#include <sys/types.h>
#include <sys/socket.h>
#include <arpa/inet.h>
#include <netinet/in.h>

#include "bplib.h"
#include "bplib_os.h"
#include "bplib_routing.h"

#include "v7_rbtree.h"
#include "v7_cache.h"

/* BPCAT_MAX_WAIT_MSEC controls the amount of time waiting for reading/writing to queues/files by
 * the data mover threads.  This is time limited so the "app_running" flag is checked periodically.
 * Normally it should be fairly short so that the program responds to CTRL+C in a fairly timely
 * manner.  But when debugging, it is sometimes helpful to use a very long timeout. */
//#define BPCAT_MAX_WAIT_MSEC         1800000
#define BPCAT_MAX_WAIT_MSEC 250

#define BPCAT_BUNDLE_BUFFER_SIZE  16384
#define BPCAT_HEADER_RESERVE_SIZE 520
#define BPCAT_ADU_MAX_SIZE        (BPCAT_BUNDLE_BUFFER_SIZE - BPCAT_HEADER_RESERVE_SIZE)
#define BPCAT_RECV_WINDOW_SZ      32

#define BPCAT_DEFAULT_INTER_BUNDLE_DELAY 20
#define BPCAT_MAX_INTER_BUNDLE_DELAY     1000

#define BPCAT_DEFAULT_LOCAL_NODENUM  100
#define BPCAT_DEFAULT_REMOTE_NODENUM 101
#define BPCAT_DEFAULT_SERVICENUM     1
#define BPCAT_DEFAULT_UDP_PORT_BASE  36400

/*************************************************************************
 * File Data
 *************************************************************************/

typedef struct bplib_cla_intf_id
{
    bplib_routetbl_t *rtbl;
    bp_handle_t       intf_id;
    int               sys_fd;

    const struct sockaddr *remote_addr;
    socklen_t              remote_addr_len;
} bplib_cla_intf_id_t;

typedef struct bpcat_msg_content
{
    uint32_t stream_pos;
    uint32_t segment_len;
    uint8_t  content[BPCAT_ADU_MAX_SIZE];
} bpcat_msg_content_t;

typedef struct bpcat_msg_recv
{
    bplib_rbt_link_t    link;
    bpcat_msg_content_t msg;
} bpcat_msg_recv_t;

static bpcat_msg_recv_t recv_window[BPCAT_RECV_WINDOW_SZ];

static volatile sig_atomic_t app_running;

static const char IPN_ADDRESS_PREFIX[] = "ipn://";
static const char UDP_ADDRESS_PREFIX[] = "udp://";

#define ADDR_MAX_SIZE 128

static char local_dtnaddr_string[ADDR_MAX_SIZE];
static char remote_dtnaddr_string[ADDR_MAX_SIZE];
static char local_ipaddr_string[ADDR_MAX_SIZE];
static char remote_ipaddr_string[ADDR_MAX_SIZE];

static long     inter_bundle_delay = BPCAT_DEFAULT_INTER_BUNDLE_DELAY;
static uint32_t bundle_adu_size    = BPCAT_ADU_MAX_SIZE;

pthread_t cla_in_task;
pthread_t cla_out_task;
pthread_t app_out_task;
pthread_t app_in_task;

bp_handle_t storage_intf_id;

/******************************************************************************
 * Local Functions
 ******************************************************************************/

/*
 * app_quick_exit - Signal handler for Control-C
 */
static void app_quick_exit(int signo)
{
    static const char message[] = "Caught CTRL+C\n";
    ssize_t           sz;

    signal(signo, SIG_DFL);

    /* squench warning about unused result - no recourse on failure to write to STDERR */
    sz = write(STDERR_FILENO, message, sizeof(message) - 1);
    (void)sz;
    app_running = 0;
}

static void display_banner(const char *prog_name)
{
    /* Display Welcome Banner */
    fprintf(stderr, "Usage: %s [options]\n", prog_name);
    fprintf(stderr, "   -l/--local-addr=ipn://<node>.<service> local address to use\n");
    fprintf(stderr, "   -r/--remote-addr=ipn://<node>.<service> remote address to use\n");
    fprintf(stderr, "   -i/--input-file=<filename> read input from given file instead of stdin\n");
    fprintf(stderr, "   -o/--output-file=<filename> write output to given file instead of stdout\n");
    fprintf(stderr, "      --local-cla-uri=udp://<ip>:<port> Bind local CLA to given IP:port \n");
    fprintf(stderr, "      --remote-cla-uri=udp://<ip>:<port> Send bundles to remote CLA at given IP:port\n");
    fprintf(stderr, "   -d/--delay=<msec> forced inter bundle send delay (20ms default)\n");
    fprintf(stderr, "   -s/--adu-size=stream chunk (ADU) size to pass to bplib (default and max=%u bytes)\n",
            BPCAT_ADU_MAX_SIZE);
    fprintf(stderr, "\n");
    fprintf(stderr, "   Creates a local BP agent with local IPN address as specified.  All data\n");
    fprintf(stderr, "   received from standard input is forwarded over BP bundles, and all data\n");
    fprintf(stderr, "   received from bundles is forwarded to standard output.\n");
    fprintf(stderr, "\n");
    fprintf(stderr, "Example:\n");
    fprintf(stderr, "   %s -l ipn://101.1 -r ipn://201.1\n\n", prog_name);

    exit(-1);
}

static void parse_ipn_address(char *buffer, size_t buf_size, bp_ipn_addr_t *parsed_addr, uint32_t dfl_nodenum,
                              uint32_t dfl_svcnum)
{
    char *start;
    char *end;

    /* Start by setting defaults into the output struct */
    parsed_addr->node_number    = dfl_nodenum;
    parsed_addr->service_number = dfl_svcnum;

    /* If the buffer is completely empty, then skip the rest - use all defaults */
    if (buffer != NULL && *buffer != 0)
    {
        if (strncmp(buffer, IPN_ADDRESS_PREFIX, sizeof(IPN_ADDRESS_PREFIX) - 1) != 0)
        {
            fprintf(stderr, "IPN address string not well formed, must start with %s\n", IPN_ADDRESS_PREFIX);
            abort();
        }

        /* get node part */
        start = &buffer[sizeof(IPN_ADDRESS_PREFIX) - 1];

        parsed_addr->node_number = strtoul(start, &end, 0);
        if (end != NULL && *end == '.')
        {
            /* get service part */
            *end  = 0;
            start = end + 1;

            parsed_addr->service_number = strtoul(start, &end, 0);
        }
        else
        {
            parsed_addr->service_number = 0;
        }

        if (end != NULL && *end != 0)
        {
            fprintf(stderr, "IPN address string not well formed, trailing data: %s\n", end);
            abort();
        }
    }

    snprintf(buffer, buf_size, "%s%lu.%lu", IPN_ADDRESS_PREFIX, (unsigned long)parsed_addr->node_number,
             (unsigned long)parsed_addr->service_number);
}

static void parse_ip_address(char *buffer, size_t buf_size, struct sockaddr_in *parsed_addr, in_addr_t dfl_host,
                             in_port_t dfl_port)
{
    char *host_start;
    char *port_start;
    char *end;
    long  value;

    /* Start by setting defaults into the output struct */
    parsed_addr->sin_family      = AF_INET;
    parsed_addr->sin_port        = htons(dfl_port);
    parsed_addr->sin_addr.s_addr = htonl(dfl_host);

    /* If the buffer is completely empty, then skip the rest - use all defaults */
    if (buffer != NULL && *buffer != 0)
    {
        /* Otherwise this must be a UDP URI */
        if (strncmp(buffer, UDP_ADDRESS_PREFIX, sizeof(UDP_ADDRESS_PREFIX) - 1) != 0)
        {
            fprintf(stderr, "Error: Only UDP URIs are currently supported - must begin with %s\n", UDP_ADDRESS_PREFIX);
            abort();
        }

        /* get node part */
        host_start = &buffer[sizeof(UDP_ADDRESS_PREFIX) - 1];
        port_start = strchr(host_start, ':');
        if (port_start != NULL)
        {
            *port_start = 0;
            ++port_start;

            value = strtol(port_start, &end, 0);
            if (value > 0 && value < 65536 && *end == 0)
            {
                /* overwrite default port with provided value */
                parsed_addr->sin_port = htons(value);
            }
            else
            {
                fprintf(stderr, "Error: Invalid UDP port number: %s\n", port_start);
                abort();
            }
        }

        /* For now, only dotted-decimal is accepted.  In the future, this could do a DNS lookup. */
        if (!isdigit((unsigned char)*host_start))
        {
            fprintf(stderr, "Error: IP address must be in dotted-decimal form: %s\n", host_start);
            abort();
        }

        /* overwrite default host address with provided value */
        if (!inet_pton(parsed_addr->sin_family, host_start, &parsed_addr->sin_addr))
        {
            fprintf(stderr, "Error: %s: %s\n", strerror(errno), host_start);
            abort();
        }
    }

    strcpy(buffer, UDP_ADDRESS_PREFIX);
    if (inet_ntop(parsed_addr->sin_family, &parsed_addr->sin_addr, &buffer[sizeof(UDP_ADDRESS_PREFIX) - 1],
                  buf_size - sizeof(UDP_ADDRESS_PREFIX)) == NULL)
    {
        fprintf(stderr, "Error: %s\n", strerror(errno));
        abort();
    }

    snprintf(&buffer[strlen(buffer)], buf_size - strlen(buffer), ":%u", (unsigned int)ntohs(parsed_addr->sin_port));
}

void redirect_file(int fileno, const char *filename)
{
    int flags;
    int rfd;

    if (fileno == STDIN_FILENO)
    {
        /* when redirecting input, do read only */
        flags = O_RDONLY;
    }
    else
    {
        /* when redirecting output, do write only */
        flags = O_WRONLY | O_CREAT | O_TRUNC;
    }

    rfd = open(filename, flags, 0664);
    if (rfd < 0)
    {
        perror(filename);
        exit(EXIT_FAILURE);
    }

    if (dup2(rfd, fileno) < 0)
    {
        perror("dup2()");
        exit(EXIT_FAILURE);
    }

    close(rfd);
}

static void parse_options(int argc, char *argv[])
{
    /*
     * getopts parameter passing options string
     */
<<<<<<< HEAD
    static const char *opt_string = "l:r:i:o:12d:?";
=======
    static const char *opt_string = "l:r:i:o:d:s:?";
>>>>>>> fc7634bd

    /*
     * getopts_long long form argument table
     */
    static const struct option long_opts[] = {{"local-addr", required_argument, NULL, 'l'},
                                              {"remote-addr", required_argument, NULL, 'r'},
                                              {"input-file", required_argument, NULL, 'i'},
                                              {"output-file", required_argument, NULL, 'o'},
                                              {"local-cla-uri", required_argument, NULL, 1000},
                                              {"remote-cla-uri", required_argument, NULL, 1001},
                                              {"delay", required_argument, NULL, 'd'},
                                              {"adu-size", required_argument, NULL, 's'},
                                              {"help", no_argument, NULL, '?'},
                                              {NULL, no_argument, NULL, 0}};

    int         opt;
    int         longopt_index;
    const char *env_str;

    /* Initialize from Environment */
    env_str = getenv("BP_LOCAL_ADDRESS");
    if (env_str != NULL)
    {
        strncpy(local_dtnaddr_string, env_str, sizeof(local_dtnaddr_string) - 1);
        local_dtnaddr_string[sizeof(local_dtnaddr_string) - 1] = 0;
    }

    env_str = getenv("BP_REMOTE_ADDRESS");
    if (env_str != NULL)
    {
        strncpy(remote_dtnaddr_string, env_str, sizeof(remote_dtnaddr_string) - 1);
        remote_dtnaddr_string[sizeof(remote_dtnaddr_string) - 1] = 0;
    }

    do
    {
        opt = getopt_long(argc, argv, opt_string, long_opts, &longopt_index);
        if (opt < 0)
        {
            /* end of options */
            break;
        }
        switch (opt)
        {
            case 'l':
                strncpy(local_dtnaddr_string, optarg, sizeof(local_dtnaddr_string) - 1);
                local_dtnaddr_string[sizeof(local_dtnaddr_string) - 1] = 0;
                break;

            case 'r':
                strncpy(remote_dtnaddr_string, optarg, sizeof(remote_dtnaddr_string) - 1);
                remote_dtnaddr_string[sizeof(remote_dtnaddr_string) - 1] = 0;
                break;

            case 'i':
                redirect_file(STDIN_FILENO, optarg);
                break;

            case 'o':
                redirect_file(STDOUT_FILENO, optarg);
                break;

            case 'd':
                inter_bundle_delay = strtoul(optarg, NULL, 0);
                if (inter_bundle_delay >= BPCAT_MAX_INTER_BUNDLE_DELAY)
                {
                    display_banner(argv[0]);
                }
                break;

            case 's':
                bundle_adu_size = strtoul(optarg, NULL, 0);
                if (bundle_adu_size > BPCAT_ADU_MAX_SIZE)
                {
                    display_banner(argv[0]);
                }
                break;

            case 1000:
                strncpy(local_ipaddr_string, optarg, sizeof(local_ipaddr_string) - 1);
                local_ipaddr_string[sizeof(local_ipaddr_string) - 1] = 0;
                break;

            case 1001:
                strncpy(remote_ipaddr_string, optarg, sizeof(remote_ipaddr_string) - 1);
                remote_ipaddr_string[sizeof(remote_ipaddr_string) - 1] = 0;
                break;

            default:
                display_banner(argv[0]);
                break;
        }
    } while (true);
}

#define join_thread(tsk) do_join_thread(#tsk, tsk##_task)
static void do_join_thread(const char *name, pthread_t task)
{
    int status;

    status = pthread_join(task, NULL);
    if (status < 0)
    {
        fprintf(stderr, "Failed to join %s: %d\n", name, status);
    }
}

#define start_thread(tsk, obj) do_start_thread(#tsk, &tsk##_task, tsk##_entry, obj)
static void do_start_thread(const char *name, pthread_t *task, void *(*entry)(void *), void *arg)
{
    int status;

    status = pthread_create(task, NULL, entry, arg);
    if (status < 0)
    {
        fprintf(stderr, "pthread_create(%s): %d, %s\n", name, status, strerror(status));
        abort();
    }

    fprintf(stderr, "started %s\n", name);
}

static void *cla_in_entry(void *arg)
{
    bplib_cla_intf_id_t *cla;
    ssize_t              status;
    size_t               data_fill_sz;
    uint8_t              bundle_buffer[BPCAT_BUNDLE_BUFFER_SIZE];
    struct pollfd        pfd;
    int                  error;
    socklen_t            errlen;

    cla          = arg;
    data_fill_sz = 0;
    error        = 0;

    while (app_running)
    {
        if (data_fill_sz == 0)
        {
            pfd.fd      = cla->sys_fd;
            pfd.events  = POLLIN;
            pfd.revents = 0;
            if (poll(&pfd, 1, BPCAT_MAX_WAIT_MSEC) < 0)
            {
                perror("poll()");
                break;
            }

            if ((pfd.revents & POLLERR) != 0)
            {
                /* some other condition is present, possibly an error code */
                errlen = sizeof(error);
                getsockopt(cla->sys_fd, SOL_SOCKET, SO_ERROR, (void *)&error, &errlen);
                fprintf(stderr, "poll() reported error=%d (%s)...\n", error, strerror(error));

                /* connection refused generally just means the bpcat is not running on the other
                 * side and thus the datagram was rejected.  This will get resolved if/when the
                 * program is started, so just keep going for now. */
                if (error != ECONNREFUSED)
                {
                    break;
                }

                pfd.revents &= ~POLLERR;
            }

            if ((pfd.revents & POLLIN) != 0)
            {
                status = recv(cla->sys_fd, bundle_buffer, sizeof(bundle_buffer), MSG_DONTWAIT);
                if (status < 0)
                {
                    perror("recv()");
                    break;
                }

                data_fill_sz = status;
                pfd.revents &= ~POLLIN;
            }

            /* Something unexpected */
            if (pfd.revents != 0)
            {
                fprintf(stderr, "poll() revent=0x%x...\n", (unsigned int)pfd.revents);
            }
        }
        else
        {
            fprintf(stderr, "Call system bplib_cla_ingress()... size=%zu\n", data_fill_sz);
            status = bplib_cla_ingress(cla->rtbl, cla->intf_id, bundle_buffer, data_fill_sz, BPCAT_MAX_WAIT_MSEC);
            if (status == BP_SUCCESS)
            {
                data_fill_sz = 0;
            }
            else if (status != BP_TIMEOUT)
            {
                fprintf(stderr, "Failed bplib_cla_ingress() code=%zd... exiting\n", status);
                break;
            }
        }
    }

    return NULL;
}

static void *cla_out_entry(void *arg)
{
    bplib_cla_intf_id_t *cla;
    size_t               data_fill_sz;
    size_t               cla_bundle_sz;
    ssize_t              status;
    uint8_t              bundle_buffer[BPCAT_BUNDLE_BUFFER_SIZE];
    struct timespec      tm;

    cla          = arg;
    data_fill_sz = 0;

    while (app_running)
    {
        if (data_fill_sz == 0)
        {
            cla_bundle_sz = sizeof(bundle_buffer);
            status = bplib_cla_egress(cla->rtbl, cla->intf_id, bundle_buffer, &cla_bundle_sz, BPCAT_MAX_WAIT_MSEC);
            if (status == BP_SUCCESS)
            {
                data_fill_sz = cla_bundle_sz;
            }
            else if (status != BP_TIMEOUT)
            {
                fprintf(stderr, "Failed bplib_cla_egress() code=%zd... exiting\n", status);
                break;
            }
        }
        else
        {
            fprintf(stderr, "Call system send()... size=%zu\n", data_fill_sz);
            status = sendto(cla->sys_fd, bundle_buffer, data_fill_sz, 0, cla->remote_addr, cla->remote_addr_len);
            if (status == data_fill_sz)
            {
                data_fill_sz = 0;
            }
            else if (errno == ECONNREFUSED)
            {
                fprintf(stderr, "Connection refused sending to remote (continuing)\n");
            }
            else if (errno != EWOULDBLOCK && errno != EAGAIN)
            {
                fprintf(stderr, "Failed send() errno=%d (%s)\n", errno, strerror(errno));
                break;
            }

            tm.tv_sec  = 0;
            tm.tv_nsec = inter_bundle_delay * 1000000;
            clock_nanosleep(CLOCK_MONOTONIC, 0, &tm, NULL);
        }
    }

    return NULL;
}

static int setup_cla(bplib_routetbl_t *rtbl, const struct sockaddr_in *local_cla_addr,
                     const struct sockaddr_in *remote_cla_addr)
{
    static bplib_cla_intf_id_t cla_intf_id; /* static because its passed to pthread_create() */

    /* Create bplib CLA and default route */
    cla_intf_id.rtbl    = rtbl;
    cla_intf_id.intf_id = bplib_create_cla_intf(rtbl);
    if (!bp_handle_is_valid(cla_intf_id.intf_id))
    {
        fprintf(stderr, "%s(): bplib_create_cla_intf failed\n", __func__);
        return -1;
    }

    if (bplib_route_add(rtbl, 0, 0, cla_intf_id.intf_id) < 0)
    {
        fprintf(stderr, "%s(): bplib_route_add cla failed\n", __func__);
        return -1;
    }

    if (bplib_route_intf_set_flags(rtbl, cla_intf_id.intf_id, BPLIB_INTF_STATE_ADMIN_UP | BPLIB_INTF_STATE_OPER_UP) < 0)
    {
        fprintf(stderr, "%s(): bplib_route_intf_set_flags cla failed\n", __func__);
        return -1;
    }

    /* open a UDP socket on the loopback address */
    cla_intf_id.sys_fd = socket(AF_INET, SOCK_DGRAM, IPPROTO_UDP);
    if (cla_intf_id.sys_fd < 0)
    {
        perror("socket()");
        return -1;
    }

    if (bind(cla_intf_id.sys_fd, (const struct sockaddr *)local_cla_addr, sizeof(*local_cla_addr)) < 0)
    {
        perror("bind()");
        return -1;
    }

    cla_intf_id.remote_addr     = (const struct sockaddr *)remote_cla_addr;
    cla_intf_id.remote_addr_len = sizeof(*remote_cla_addr);

    /* Create CLA Threads, one for each direction */
    /* This is currently necessary because they pend on different things */
    start_thread(cla_in, &cla_intf_id);
    start_thread(cla_out, &cla_intf_id);

    return 0;
}

static int setup_storage(bplib_routetbl_t *rtbl, const bp_ipn_addr_t *storage_addr)
{
    bp_handle_t intf_id;

    intf_id = bplib_create_node_intf(rtbl, storage_addr->node_number);
    if (!bp_handle_is_valid(intf_id))
    {
        fprintf(stderr, "%s(): bplib_create_node_intf failed\n", __func__);
        return -1;
    }
    if (bplib_route_intf_set_flags(rtbl, intf_id, BPLIB_INTF_STATE_ADMIN_UP | BPLIB_INTF_STATE_OPER_UP) < 0)
    {
        fprintf(stderr, "%s(): bplib_route_intf_set_flags data1 failed\n", __func__);
        return -1;
    }

    intf_id = bplib_create_file_storage(rtbl, storage_addr);
    if (!bp_handle_is_valid(intf_id))
    {
        fprintf(stderr, "%s(): bplib_create_file_storage failed\n", __func__);
        return -1;
    }
    if (bplib_route_intf_set_flags(rtbl, intf_id, BPLIB_INTF_STATE_ADMIN_UP | BPLIB_INTF_STATE_OPER_UP) < 0)
    {
        fprintf(stderr, "%s(): bplib_route_intf_set_flags storage failed\n", __func__);
        return -1;
    }

    storage_intf_id = intf_id;

    return 0;
}

static void *app_in_entry(void *arg)
{
    bp_socket_t        *desc;
    uint64_t            send_deadline;
    uint64_t            current_time;
    uint64_t            timeout;
    bpcat_msg_content_t msg_buffer;
    uint32_t            data_fill_sz;
    uint32_t            stream_pos;
    uint32_t            bundle_count;
    ssize_t             status;
    struct pollfd       pfd;
    int                 app_fd;
    bool                got_eof;
    bool                send_ready;

    got_eof       = false;
    send_ready    = false;
    desc          = arg;
    data_fill_sz  = 0;
    stream_pos    = 0;
    bundle_count  = 0;
    send_deadline = BP_DTNTIME_INFINITE;
    app_fd        = STDIN_FILENO;

    while (app_running)
    {
        if (data_fill_sz > 0)
        {
            current_time = bplib_os_get_dtntime_ms();
        }
        else
        {
            current_time = 0;
        }

        if (send_deadline > current_time && data_fill_sz < bundle_adu_size)
        {
            pfd.fd      = app_fd;
            pfd.events  = POLLIN;
            pfd.revents = 0;
            timeout     = send_deadline - current_time;
            if (timeout > BPCAT_MAX_WAIT_MSEC)
            {
                timeout = BPCAT_MAX_WAIT_MSEC;
            }
            if (poll(&pfd, 1, timeout) < 0)
            {
                perror("poll()");
                break;
            }

            if ((pfd.revents & POLLERR) != 0)
            {
                /* not expected on stdin... */
                assert(0);
            }
            if ((pfd.revents & POLLIN) != 0)
            {
                status = read(app_fd, &msg_buffer.content[data_fill_sz], bundle_adu_size - data_fill_sz);
                fprintf(stderr, "read()... size=%ld\n", (long)status);
                if (status < 0)
                {
                    perror("read()");
                    break;
                }

                if (status == 0)
                {
                    /* this typically means EOF */
                    got_eof       = true;
                    send_deadline = 0;
                }
                else
                {
                    data_fill_sz += status;
                    send_deadline = bplib_os_get_dtntime_ms() + 250;
                }
            }
            else
            {
                /* probably a timeout */
                status = 0;
            }
        }
        else if (data_fill_sz > 0)
        {
            if (!send_ready)
            {
                msg_buffer.segment_len = htonl(data_fill_sz);
                msg_buffer.stream_pos  = htonl(stream_pos);
                fprintf(stderr, "Ready to send: bundle=%lu, pos=%lu size=%lu\n", (unsigned long)bundle_count,
                        (unsigned long)stream_pos, (unsigned long)data_fill_sz);

                stream_pos += data_fill_sz;
                ++bundle_count;

                send_ready = true;
            }

            status = bplib_send(desc, &msg_buffer, offsetof(bpcat_msg_content_t, content[data_fill_sz]),
                                BPCAT_MAX_WAIT_MSEC);
            if (status == BP_SUCCESS)
            {
                /* reset the buffer */
                data_fill_sz = 0;
                send_ready   = false;
                if (!got_eof)
                {
                    send_deadline = BP_DTNTIME_INFINITE;
                }
            }
            else if (status != BP_TIMEOUT)
            {
                fprintf(stderr, "Failed bplib_send() code=%zd... exiting\n", status);
                break;
            }
        }
        else if (got_eof)
        {
            fprintf(stderr, "Terminating app_in thread at EOF...\n");
            break;
        }
    }

    return NULL;
}

static void *app_out_entry(void *arg)
{
    bp_socket_t      *desc;
    size_t            recv_sz;
    ssize_t           status;
    bpcat_msg_recv_t *curr_bp_buffer;
    bpcat_msg_recv_t *curr_app_buffer;

    bp_val_t         curr_stream_pos;
    bp_val_t         total_message_count;
    bplib_rbt_root_t free_root;
    bplib_rbt_root_t recv_root;
    bplib_rbt_iter_t iter;

    uint32_t segment_remain;
    uint32_t segment_offset;
    int32_t  segment_distance;

    desc                = arg;
    curr_bp_buffer      = NULL;
    curr_app_buffer     = NULL;
    curr_stream_pos     = 0;
    total_message_count = 0;
    segment_remain      = 0;
    segment_offset      = 0;

    bplib_rbt_init_root(&free_root);
    bplib_rbt_init_root(&recv_root);

    for (total_message_count = 0; total_message_count < BPCAT_RECV_WINDOW_SZ; ++total_message_count)
    {
        bplib_rbt_insert_value_unique(total_message_count, &free_root, &recv_window[total_message_count].link);
    }

    while (app_running)
    {
        if (curr_app_buffer == NULL)
        {
            if (bplib_rbt_iter_goto_min(0, &recv_root, &iter) == BP_SUCCESS)
            {
                if (bplib_rbt_get_key_value(iter.position) <= curr_stream_pos)
                {
                    curr_app_buffer = (bpcat_msg_recv_t *)iter.position;

                    segment_remain  = curr_app_buffer->msg.segment_len;
                    segment_offset  = 0;
                    curr_stream_pos = bplib_rbt_get_key_value(iter.position) + curr_app_buffer->msg.segment_len;

                    /* note this must be done last because it clobbers the value */
                    bplib_rbt_extract_node(&recv_root, &curr_app_buffer->link);
                }
            }
        }

        if (curr_bp_buffer == NULL)
        {
            if (bplib_rbt_iter_goto_min(0, &free_root, &iter) == BP_SUCCESS)
            {
                curr_bp_buffer = (bpcat_msg_recv_t *)iter.position;
                bplib_rbt_extract_node(&free_root, &curr_bp_buffer->link);
            }
        }

        if (curr_app_buffer != NULL)
        {
            fprintf(stderr, "Call system write()... msgcount=%lu streampos=%lu segment_offset=%lu segment_remain=%lu\n",
                    (unsigned long)total_message_count - BPCAT_RECV_WINDOW_SZ, (unsigned long)curr_stream_pos,
                    (unsigned long)segment_offset, (unsigned long)segment_remain);
            status = write(STDOUT_FILENO, &curr_app_buffer->msg.content[segment_offset], segment_remain);
            if (status < 0)
            {
                perror("write()");
                break;
            }

            segment_offset += status;
            segment_remain -= status;

            if (segment_remain == 0)
            {
                bplib_rbt_insert_value_unique(total_message_count, &free_root, &curr_app_buffer->link);
                ++total_message_count;
                curr_app_buffer = NULL;
            }
        }
        else if (curr_bp_buffer != NULL)
        {
            recv_sz = sizeof(bpcat_msg_content_t);
            status  = bplib_recv(desc, &curr_bp_buffer->msg, &recv_sz, BPCAT_MAX_WAIT_MSEC);
            if (status == BP_SUCCESS && recv_sz >= offsetof(bpcat_msg_content_t, content))
            {
                curr_bp_buffer->msg.stream_pos  = ntohl(curr_bp_buffer->msg.stream_pos);
                curr_bp_buffer->msg.segment_len = ntohl(curr_bp_buffer->msg.segment_len);

                segment_distance = curr_bp_buffer->msg.stream_pos - ((uint32_t)curr_stream_pos & 0xFFFFFFFF);

                fprintf(stderr, "bplib_recv() success: got segment pos=%u len=%u distance=%ld\n",
                        (unsigned int)curr_bp_buffer->msg.stream_pos, (unsigned int)curr_bp_buffer->msg.segment_len,
                        (long)segment_distance);

                bplib_rbt_insert_value_unique(curr_stream_pos + segment_distance, &recv_root, &curr_bp_buffer->link);
                curr_bp_buffer = NULL;
            }
            else if (status != BP_TIMEOUT)
            {
                fprintf(stderr, "Failed bplib_recv() code=%zd... exiting\n", status);
                break;
            }
        }
        else
        {
            /* This means the free tree was empty, so theoretically everything must be in the recv tree */
            if (bplib_rbt_iter_goto_min(0, &recv_root, &iter) == BP_SUCCESS)
            {
                fprintf(stderr, "Gap in sequence, skipping offset %lu -> %lu\n", (unsigned long)curr_stream_pos,
                        (unsigned long)bplib_rbt_get_key_value(iter.position));

                curr_stream_pos = bplib_rbt_get_key_value(iter.position);
            }
            else
            {
                fprintf(stderr, "free_root and recv_root both empty, bug?... exiting\n");
                break;
            }
        }
    }

    return NULL;
}

static int setup_connection(bplib_routetbl_t *rtbl, const bp_ipn_addr_t *local_addr, const bp_ipn_addr_t *remote_addr)
{
    bp_socket_t *desc;

    /* Create bplib application data socket */
    desc = bplib_create_socket(rtbl);
    if (desc == NULL)
    {
        fprintf(stderr, "Failed bplib_open()... exiting\n");
        return -1;
    }

    if (bplib_bind_socket(desc, local_addr) < 0)
    {
        fprintf(stderr, "Failed bplib_bind_socket()... exiting\n");
        bplib_close_socket(desc);
        return -1;
    }

    if (bplib_connect_socket(desc, remote_addr) < 0)
    {
        fprintf(stderr, "Failed bplib_bind_socket()... exiting\n");
        bplib_close_socket(desc);
        return -1;
    }

    /* Create APP Thread */
    start_thread(app_in, desc);
    start_thread(app_out, desc);

    return 0;
}

/******************************************************************************
 * Main
 ******************************************************************************/
int main(int argc, char *argv[])
{
    bplib_routetbl_t  *rtbl;
    bp_ipn_addr_t      local_ipn_addr;
    bp_ipn_addr_t      remote_ipn_addr;
    bp_ipn_addr_t      storage_ipn_addr;
    struct sockaddr_in local_cla_addr;
    struct sockaddr_in remote_cla_addr;
    uint64_t           stats_time;
    uint64_t           curr_time;

    app_running = 1;
    signal(SIGINT, app_quick_exit);

    /* Initialize bplib */
    if (bplib_init() != 0)
    {
        fprintf(stderr, "Failed bplib_init()... exiting\n");
        return EXIT_FAILURE;
    }

    bplib_os_enable_log_flags(0xFFFFFFFF);

    /* Process Command Line */
    parse_options(argc, argv);
    parse_ipn_address(local_dtnaddr_string, sizeof(local_dtnaddr_string), &local_ipn_addr, BPCAT_DEFAULT_LOCAL_NODENUM,
                      BPCAT_DEFAULT_SERVICENUM);
    fprintf(stderr, "Local DTN address: %s\n", local_dtnaddr_string);
    parse_ipn_address(remote_dtnaddr_string, sizeof(remote_dtnaddr_string), &remote_ipn_addr,
                      BPCAT_DEFAULT_LOCAL_NODENUM, BPCAT_DEFAULT_SERVICENUM);
    fprintf(stderr, "Remote DTN address: %s\n", remote_dtnaddr_string);
    parse_ip_address(local_ipaddr_string, sizeof(local_ipaddr_string), &local_cla_addr, INADDR_ANY,
                     local_ipn_addr.node_number + BPCAT_DEFAULT_UDP_PORT_BASE);
    fprintf(stderr, "Local CLA URI: %s\n", local_ipaddr_string);
    parse_ip_address(remote_ipaddr_string, sizeof(remote_ipaddr_string), &remote_cla_addr, INADDR_LOOPBACK,
                     remote_ipn_addr.node_number + BPCAT_DEFAULT_UDP_PORT_BASE);
    fprintf(stderr, "Remote CLA URI: %s\n", remote_ipaddr_string);

    /* Test route table with 1MB of cache */
    rtbl = bplib_route_alloc_table(10, 1 << 20);
    if (rtbl == NULL)
    {
        fprintf(stderr, "%s(): bplib_route_alloc_table failed\n", __func__);
        return EXIT_FAILURE;
    }

    /* this currently assumes service number 10 for storage, should be configurable */
    storage_ipn_addr = (bp_ipn_addr_t) {local_ipn_addr.node_number, 10};
    if (setup_storage(rtbl, &storage_ipn_addr) < 0)
    {
        fprintf(stderr, "Failed setup_storage()... exiting\n");
        return EXIT_FAILURE;
    }

    if (setup_cla(rtbl, &local_cla_addr, &remote_cla_addr) < 0)
    {
        fprintf(stderr, "Failed setup_cla()... exiting\n");
        return EXIT_FAILURE;
    }

    if (setup_connection(rtbl, &local_ipn_addr, &remote_ipn_addr) < 0)
    {
        fprintf(stderr, "Failed setup_connection()... exiting\n");
        return EXIT_FAILURE;
    }

    /* Run management Loop */
    stats_time = bplib_os_get_dtntime_ms() + 10000;
    while (app_running)
    {
        bplib_route_maintenance_request_wait(rtbl);

        // fprintf(stderr, "@%lu: Maintenance running...\n", (unsigned long)bplib_os_get_dtntime_ms());

        /* do maintenance regardless of what the "request" returned, as that
         * currently only reflects actual requests, not time-based poll actions */
        bplib_route_periodic_maintenance(rtbl);

        curr_time = bplib_os_get_dtntime_ms();
        if (curr_time >= stats_time)
        {
            bplib_cache_debug_scan(rtbl, storage_intf_id);
            stats_time += 10000;
        }
    }

    /* Join Threads */
    join_thread(app_in);
    join_thread(app_out);
    join_thread(cla_in);
    join_thread(cla_out);

    return 0;
}<|MERGE_RESOLUTION|>--- conflicted
+++ resolved
@@ -316,11 +316,7 @@
     /*
      * getopts parameter passing options string
      */
-<<<<<<< HEAD
-    static const char *opt_string = "l:r:i:o:12d:?";
-=======
-    static const char *opt_string = "l:r:i:o:d:s:?";
->>>>>>> fc7634bd
+    static const char *opt_string = "l:r:i:o:12d:s:?";
 
     /*
      * getopts_long long form argument table
